package com.binatechnologies.varsim;

import com.binatechnologies.varsim.intervalTree.SimpleInterval1D;

import java.io.BufferedReader;
import java.io.File;
import java.io.FileReader;
import java.io.IOException;

/**
 * Reads in a BED file and allows testing of regions
 * Remember that a BED file is 0-based
 *
 * TODO this current implementation ignores the other bed columns other than chr,start,end
 * TODO implement the other types of overlap
 */

/**
 * @author johnmu
 */
public class BedFile {
    String _filename; // file name of the BED file
    chrSearchTree<SimpleInterval1D> bedST; // the interval search tree for bed file

    /**
     * Reads the BED file into a search tree
     *
     * @param filename BED file
     */
    public BedFile(String filename) {
        bedST = new chrSearchTree<SimpleInterval1D>();
        _filename = filename;
        try {
            readBedFile(new File(_filename));
        } catch (IOException e) {
            e.printStackTrace();
        }
    }

    /**
     * Reads the bed file into a search tree
     *
     * @param f BED file
     * @throws IOException
     */
    private void readBedFile(File f) throws IOException {
        BufferedReader br = new BufferedReader(new FileReader(f));
        String line;
        while ((line = br.readLine()) != null) {
            line = line.trim();
            if (line.charAt(0) == '#') {
                // comment line
                continue;
            }

            // TODO replace this with apache-commons for speed
            String[] ll = line.split("\t");

            String chr_name = ll[0];
            int start = Integer.parseInt(ll[1]);
            int end = Integer.parseInt(ll[2]);

<<<<<<< HEAD
            bedST.put(chr_name, new SimpleInterval1D(start, end));
=======
            bedST.put(chr_name, new Interval1D(start, end - 1), 0);
>>>>>>> e3f94dda
        }
    }

    /**
     * Check whether an interval in contained within the interval tree, don't allow for wiggle
     *
     * @param chrname chromosome name as a string
     * @param start   start location (inclusive)
     * @param end     end location (inclusive)
     * @return
     */
    public boolean contains(String chrname, int start, int end) {
        return bedST.contains(chrname, new SimpleInterval1D(start, end));
    }

    /**
     * Check whether an interval in contained within the interval tree, don't allow for wiggle
     *
     * @param chrname  chromosome name as a string
     * @param interval Interval to search (inclusive)
     * @return
     */
    public boolean contains(String chrname, SimpleInterval1D interval) {
        return bedST.contains(chrname, interval);
    }

}<|MERGE_RESOLUTION|>--- conflicted
+++ resolved
@@ -60,11 +60,7 @@
             int start = Integer.parseInt(ll[1]);
             int end = Integer.parseInt(ll[2]);
 
-<<<<<<< HEAD
-            bedST.put(chr_name, new SimpleInterval1D(start, end));
-=======
-            bedST.put(chr_name, new Interval1D(start, end - 1), 0);
->>>>>>> e3f94dda
+            bedST.put(chr_name, new SimpleInterval1D(start, end - 1));
         }
     }
 
