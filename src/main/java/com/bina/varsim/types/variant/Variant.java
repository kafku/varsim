package com.bina.varsim.types.variant;

//--- Java imports ---

import com.bina.intervalTree.SimpleInterval1D;
import com.bina.varsim.types.*;
import com.bina.varsim.util.SimpleReference;
import org.apache.log4j.Logger;

import java.io.UnsupportedEncodingException;
import java.util.*;

public class Variant implements Comparable<Variant>{
    private final static Logger log = Logger.getLogger(Variant.class.getName());
    public int splitVariantIndex = 0; // this is hopefully a unique index, for the split variants
    public int wholeVariantIndex = 0; // this is hopefully a unique index, for the whole variants
    // this is the type before the variant was split into canonical ones
    public VariantOverallType originalType = null;
    // use a seed for reproducibility, should be an option or global
    private Random rand = null;
    private int pos = -1, referenceAlleleLength = -1;
    private byte[] ref;
    private ChrString chr;
    private FlexSeq[] alts;
    private byte maternal = 0, paternal = 0; // -1 for not avaliable
    private boolean isPhased = false; // Phasing
    private String filter;
    private String varId;
    // this is when the reference base is deleted
    // if it is the same as the first alt base
    //so refDeleted.length() <= 1 is always true?
    private String refDeleted;
    private String extraBase = "";
    private ChrString[] chr2;
    private int[] pos2;
    private int[] end2;
    private int end;
    private String[] translocationSubtype;

    public Variant(final Random rand) {
        // TODO define some methods to determine if a Variant is uninitialised
        this.rand = rand;
    }

    /*
    use Builder pattern to make code more readable and maintainable.
     */
    public static class Builder {
        private Random rand = null;
        private int pos = -1, referenceAlleleLength = -1;
        private byte[] ref;
        private ChrString chr;
        private FlexSeq[] alts;
        private byte maternal = 0, paternal = 0; // -1 for not avaliable
        private boolean isPhased = false; // Phasing
        private String filter;
        private String varId;
        // this n the reference base is deleted
        // if ite same as the first alt base
        //so refd.length() <= 1 is always true?
        private String refDeleted;
        private String extraBase = "";
        private ChrString[] chr2;
        private int[] pos2;
        private int[] end2;
        private int end;
        private String[] translocationSubtype;

        public Builder() {}
        public Builder chr(final ChrString chr) {
            this.chr = chr;
            return this;
        }
        public Builder pos(final int pos) {
            this.pos = pos;
            return this;
        }
        public Builder referenceAlleleLength(final int referenceAlleleLength) {
            this.referenceAlleleLength = referenceAlleleLength;
            return this;
        }
        public Builder ref(final byte[] ref) {
            this.ref = ref.clone();
            return this;
        }
        public Builder alts(final FlexSeq[] alts) {
            this.alts = new FlexSeq[alts.length];
            for (int i = 0; i < alts.length; i++) {
                if (alts[i] != null) {
                    this.alts[i] = new FlexSeq(alts[i]);
                } else {
                    this.alts[i] = null;
                }
            }
            return this;
        }
        public Builder phase(final byte[] phase) {
            this.paternal = phase[0];
            this.maternal = phase[1];
            return this;
        }
        public Builder isPhased(final boolean isPhased) {
            this.isPhased = isPhased;
            return this;
        }
        public Builder varId(final String varId) {
            this.varId = varId;
            return this;
        }
        public Builder filter(final String filter) {
            this.filter = filter;
            return this;
        }
        public Builder refDeleted(final String refDeleted) {
            this.refDeleted = refDeleted;
            return this;
        }
        public Builder randomNumberGenerator(final Random rand) {
            this.rand = rand;
            return this;
        }
        public Builder chr2(final ChrString[] chr2) {
            this.chr2 = chr2;
            return this;
        }
        public Builder pos2(final int[] pos2) {
            this.pos2 = pos2;
            return this;
        }
        public Builder end(final int end) {
            this.end = end;
            return this;
        }
        public Builder end2(final int[] end2) {
            this.end2 = end2;
            return this;
        }
        public Builder translocationSubtype(String[] translocationSubtype) {
            this.translocationSubtype = translocationSubtype;
            return this;
        }
        public Variant build() {
            return new Variant(this);
        }
    }
    private Variant(Builder builder) {
        this.rand = builder.rand;
        this.varId = builder.varId;
        this.filter = builder.filter;
        this.chr = builder.chr;
        this.pos = builder.pos;
        this.referenceAlleleLength = builder.referenceAlleleLength;

        this.ref = builder.ref;
        this.refDeleted = builder.refDeleted;
        this.alts = builder.alts;
        this.chr2 = builder.chr2;
        this.pos2 = builder.pos2;
        this.end2 = builder.end2;
        this.paternal = builder.paternal;
        this.maternal = builder.maternal;
        this.isPhased = builder.isPhased;
        this.end = builder.end;
        this.translocationSubtype = builder.translocationSubtype;
    }

    public Variant(final ChrString chr, final int pos, final int referenceAlleleLength, final byte[] ref,
                   final FlexSeq[] alts, final byte[] phase, final boolean isPhased, final String varId, final String filter,
                   final String ref_deleted) {
        this(chr, pos, referenceAlleleLength, ref, alts, phase, isPhased, varId, filter, ref_deleted, null, null, null, null, -1, null);
    }

    public Variant(ChrString chr, final int pos, final int referenceAlleleLength, final byte[] ref,
                   final FlexSeq[] alts, final byte[] phase, final boolean isPhased, final String varId, final String filter,
                   final String ref_deleted, Random rand) {
        this(chr, pos, referenceAlleleLength, ref, alts, phase, isPhased, varId, filter, ref_deleted, rand, null, null, null, -1, null);
    }
    public Variant(ChrString chr, final int pos, final int referenceAlleleLength, final byte[] ref,
                   final FlexSeq[] alts, final byte[] phase, final boolean isPhased, final String varId, final String filter,
                   final String ref_deleted, Random rand, final ChrString[] chr2, final int[] pos2, final int[] end2, final int end, final String[] translocationSubtype) {
        this(rand);

        this.filter = filter;
        this.varId = varId;

        this.chr = chr;
        this.pos = pos;
        this.referenceAlleleLength = referenceAlleleLength;

        // TODO we should put the reference matching code here
        this.ref = ref.clone();
        refDeleted = ref_deleted;
        this.alts = new FlexSeq[alts.length];
        for (int i = 0; i < alts.length; i++) {
            if (alts[i] != null) {
                this.alts[i] = new FlexSeq(alts[i]);
            } else {
                this.alts[i] = null;
            }
        }

        this.chr2 = chr2;
        this.pos2 = pos2;
        this.end2 = end2;
        paternal = phase[0];
        maternal = phase[1];
        this.isPhased = isPhased;
        this.end = end;
        this.translocationSubtype = translocationSubtype;
    }

    public Variant(final Variant var) {
        filter = var.filter;
        varId = var.varId;
        chr = var.chr;
        pos = var.pos;
        referenceAlleleLength = var.referenceAlleleLength;
        ref = var.ref.clone();
        refDeleted = var.refDeleted;
        alts = new FlexSeq[var.alts.length];
        for (int i = 0; i < var.alts.length; i++) {
            if (var.alts[i] != null) {
                alts[i] = new FlexSeq(var.alts[i]);
            } else {
                alts[i] = null;
            }
        }

        this.chr2 = var.chr2;
        this.pos2 = var.pos2;
        this.end2 = var.end2;
        paternal = var.paternal;
        maternal = var.maternal;
        isPhased = var.isPhased;
        rand = var.rand;
    }

    /**
     * @return Chromosome variant is on
     */
    public ChrString getChr() {
        if (chr == null) {
            throw new UnsupportedOperationException("ERROR: no legitimate chromosome name available!");
        }
        return chr;
    }

    /**
     * @return Start position of variant
     */
    public int getPos() {
        return pos;
    }

    // return false if fails
    // if return false, nothing is changed

    /**
     * Tries to move the variant to a new novel position. It checks if the new position is valid
     *
     * @param pos new novel position
     * @param ref reference sequence
     * @return return true if it was changed
     */
    public boolean setNovelPosition(final int pos, final SimpleReference ref) {

        // replace ref
        int len = this.ref.length;

        if (len > 0) {
            byte[] temp_ref = ref.byteRange(chr, pos, pos + len);

            for (byte b : temp_ref) {
                if (b == 'N') {
                    // don't allow N's
                    log.warn("N found at " + pos + " to " + (pos + len));
                    return false;
                }
            }

            for (FlexSeq f : alts) {
                if (f.getSequence() != null) {
                    // make sure there is no prefix the same
                    for (int i = 0; i < temp_ref.length; i++) {
                        if (i < f.getSequence().length) {
                            if (temp_ref[i] == f.getSequence()[i]) {
                                log.warn("Same ref at alt at " + pos + " to " + (pos + len));
                                return false;
                            } else {
                                break;
                            }
                        }
                    }

                }
            }

            this.ref = temp_ref;
        }

        // replace ref_deleted
        len = refDeleted.length();
        if (len > 0) {
            try {
                byte[] deleted_temp = ref.byteRange(chr, pos - len, pos);
                refDeleted = new String(deleted_temp, "US-ASCII");
            } catch (UnsupportedEncodingException e) {
                e.printStackTrace();
            }
        }

        // do the replacing
        this.pos = pos;

        return true;
    }

    /**
     * @param id variant id. usually the dbSNP id
     */
    public void setVarID(final String id) {
        varId = id;
    }

    /**
     * return the length of the getReferenceAlleleLength.
     * This is currently simply the length of the reference sequence that will
     * be replaced
     *
     * @return the length of the getReferenceAlleleLength
     */
    public int getReferenceAlleleLength() {
        return referenceAlleleLength;
    }

    /**
     * @return maternal allele index, 0 if reference
     */
    public int maternal() {
        return maternal;
    }

    /**
     * @return paternal allele index, 0 if reference
     */
    public int paternal() {
        return paternal;
    }

    /**
     * @param ind index of allele
     * @return the insertion sequence as a string
     */
    public byte[] insertion(final int ind) {
<<<<<<< HEAD
        return (ind <= 0 || ind > alts.length) ? null : alts[ind - 1].getSeq();
=======
        if (ind <= 0 || ind > alts.length)
            return null;
        return alts[ind - 1].getSequence();
>>>>>>> 6caee307
    }

    public ChrString getChr2(final int ind) {
        return (ind <= 0 || ind > alts.length) ? new ChrString("") : this.chr2[ind - 1];
    }

    public int getPos2(final int ind) {
        return (ind <= 0 || ind > alts.length) ? -1 : this.pos2[ind - 1];
    }

    public int getEnd2(final int ind) {
        return (ind <= 0 || ind > alts.length) ? -1 : this.end2[ind - 1];
    }

    public ChrString[] getAllChr2() {
        return this.chr2;
    }

    public int[] getAllPos2() {
        return this.pos2;
    }

    public int[] getAllEnd2() {
        return this.end2;
    }

    public int getEnd() {
        return this.end;
    }
    public String[] getAllTranslocationSubtype() {
        return this.translocationSubtype;
    }

    /**
     * The length of an alternate allele, this is usually an insertion sequence
     * But in the case of SVs, not necessarily
     *
     * @param ind index of allele
     * @return the length of that allele
     */
<<<<<<< HEAD
    public int insertion_len(final int ind) {
        return (ind <= 0 || ind > alts.length) ? 0 : alts[ind - 1].length();
=======
    public int insertionLength(final int ind) {
        if (ind <= 0 || ind > alts.length)
            return 0;
        return alts[ind - 1].length();
>>>>>>> 6caee307
    }

    /** if it is a simple indel, it is just the length
     if it is a complex variant, this is the maximum length of the insertion
     and getReferenceAlleleLength

     @param ind index of allele
     */
    public int maxLen(final int ind) {
        return (ind <= 0 || ind > alts.length) ? 0 : Math.max(referenceAlleleLength, alts[ind - 1].length());
    }

    /**
     * get maximum length of a variant across
     * genotypes and reference and alternative alleles
     * @return
     */
    public int maxLen() {
<<<<<<< HEAD
        return Math.max(maxLen(get_allele(0)), maxLen(get_allele(1)));
=======
        int len = 0;
        for (int i = 0; i < 2; i++) {
            len = Math.max(maxLen(getAllele(i)), len);
        }
        return len;
>>>>>>> 6caee307
    }

    // this is the minimum length of the variants
    public int minLen() {
<<<<<<< HEAD
        return Math.min(maxLen(get_allele(0)), maxLen(get_allele(1)));
=======
        int len = maxLen(getAllele(0));
        len = Math.min(maxLen(getAllele(1)), len);

        return len;
>>>>>>> 6caee307
    }

    /*
    gets the interval enclosing the variant on the reference genome
    */
    public SimpleInterval1D getAlternativeAlleleInterval(final int ind) {
        if (ind == 0 || referenceAlleleLength == 0) {
            return new SimpleInterval1D(pos, pos);
        }

        return new SimpleInterval1D(pos, pos + referenceAlleleLength - 1);
    }

    /*
    gets the interval for the variant, accounting for variant size
    */
    public SimpleInterval1D getVariantInterval(final int ind) {
        try {
            if (ind == 0) {
                return new SimpleInterval1D(pos, pos);
            }

            // TODO hmm unsafe
            if (maxLen(ind) == Integer.MAX_VALUE) {
                return new SimpleInterval1D(pos, pos);
            } else {
                return new SimpleInterval1D(pos, pos + maxLen(ind) - 1);
            }
        } catch (RuntimeException e) {
            log.error("Bad variant interval: " + toString());
            log.error("pos: " + pos);
            log.error("ind: " + ind);
            log.error("maxLen(ind): " + maxLen(ind));
            e.printStackTrace();
            return null;
        }
    }

    // union of intervals from the genotypes
    public SimpleInterval1D getGenotypeUnionAlternativeInterval() {
        return getAlternativeAlleleInterval(getGoodPaternal()).union(getAlternativeAlleleInterval(getGoodMaternal()));
    }

    public SimpleInterval1D getGenotypeUnionVariantInterval() {
        return getVariantInterval(getGoodPaternal()).union(getVariantInterval(getGoodMaternal()));
    }

    public Genotypes getGenotypes() {
        return new Genotypes(getGoodPaternal(), getGoodMaternal());
    }

    /*
    * 0 = paternal
    * 1 = maternal
    * otherwise returns -1
     */
    public int getAllele(final int parent) {
        if (parent == 0) {
            return getGoodPaternal();
        } else if (parent == 1) {
            return getGoodMaternal();
        }
        return -1;
    }

    /**
     * find the length common prefix between reference and alternative alleles
     * @return
     */
    public int getMinMatchLength() {
        int[] allele = {getAllele(0), getAllele(1)};
        byte[][] alt = {getAlt(allele[0]).getSequence(), getAlt(allele[1]).getSequence()};
        byte[] ref = getReference();

        int[] matchLength = {0, 0};
        for (int i = 0; i < 2; i++) {
            for (int j = 0; j < Math.min(ref.length, alt[i].length); j++) {
                if (alt[i][j] == ref[j]) {
                    matchLength[i]++;
                } else {
                    break;
                }
            }
        }
        return Math.min(matchLength[0], matchLength[1]);
    }

    public void setAllele(final int parent, final byte allele) {
        if (parent == 0) {
            paternal = allele;
        } else if (parent == 1) {
            maternal = allele;
        }
    }

    // TODO this is wrong, but it only effects the count of variant bases
    public int variantBases() {
        int ret = referenceAlleleLength;
        for (FlexSeq _alt : alts) {
            if (referenceAlleleLength != _alt.length()) {
                ret += _alt.length();
            }
        }
        return ret;
    }

    /**
     * @param ind index of allele (starts at 1, 0 is reference)
     * @return type of allele at index ind
     */
    public VariantType getType(final int ind) {
        if (ind == 0) {
            return VariantType.Reference;
        }

        /*when variant type is explicitly specified in VCF,
        alt allele will be set to the correct type,
        we can be assured that correct variant type is
        returned.
         */
        FlexSeq.Type type = alts[ind - 1].getType();
        switch (type) {
            case DUP:
                return VariantType.Tandem_Duplication;
            case INS:
                return VariantType.Insertion;
            case INV:
                return VariantType.Inversion;
            case TRA:
                return VariantType.Translocation;
            default:
                break;
        }

        int insertionLength = insertionLength(ind);
        int deletionLength = referenceAlleleLength;
        if (insertionLength == 0 && deletionLength == 0) {
            return VariantType.Reference;
        } else if (insertionLength == 1 && deletionLength == 1) {
            return VariantType.SNP;
        } else if (insertionLength == 0 && deletionLength > 0) {
            return VariantType.Deletion;
        } else if (deletionLength - insertionLength > 0 && new String(ref).endsWith(alts[ind - 1].toString())) {
            return VariantType.Deletion;
        } else if (insertionLength > 0 && deletionLength == 0) {
            return VariantType.Insertion;
        } else if (insertionLength == deletionLength) {
            return VariantType.MNP;
        }
        return VariantType.Complex;
    }


    /**
     * @return overall type of the variant considering all alleles
     */
    public VariantOverallType getType() {
<<<<<<< HEAD
        final Set<VariantType> variantTypes = EnumSet.of(getType(get_allele(0)), getType(get_allele(1)));
=======
        int[] allele = {getAllele(0), getAllele(1)};
>>>>>>> 6caee307

        if (variantTypes.size() == 1 && variantTypes.contains(VariantType.Reference)) {
            return VariantOverallType.Reference;
        }

        // The overall type depends on the kinds of non-reference alleles. If they are not the same, then return complex
        variantTypes.remove(VariantType.Reference);

        if (variantTypes.size() == 1) {
            if (variantTypes.contains(VariantType.SNP)) {
                return VariantOverallType.SNP;
            }
            if (variantTypes.contains(VariantType.Inversion)) {
                return VariantOverallType.Inversion;
            }
            if (variantTypes.contains(VariantType.Tandem_Duplication)) {
                return VariantOverallType.Tandem_Duplication;
            }
            if (variantTypes.contains(VariantType.Deletion)) {
                return VariantOverallType.Deletion;
            }
<<<<<<< HEAD
            if (variantTypes.contains(VariantType.Insertion)) {
                return VariantOverallType.Insertion;
            }
            if (variantTypes.contains(VariantType.Translocation)) {
                return VariantOverallType.Translocation;
=======
        }
        if (isTranslocation) {
            return VariantOverallType.Translocation;
        }


        /* Treat these as complex for now
        // check INDEL
        boolean is_indel = true;
        for (int a = 0; a < 2; a++) {
            if (allele[a] > 0 && !(getType(getAllele(a)) == Type.Deletion || getType(getAllele(a)) == Type.Insertion)) {
                is_indel = false;
                break;
            }
        }
        if (is_indel) {
            return VariantOverallType.INDEL;
        }

        // check MNP
        boolean is_mnp = true;
        for (int a = 0; a < 2; a++) {
            if (allele[a] > 0 && getType(getAllele(a)) != Type.MNP) {
                is_mnp = false;
                break;
>>>>>>> 6caee307
            }
        }

        // otherwise it is complex since multiple kinds of variants occur at the same location
        return VariantOverallType.Complex;
    }

    /**
     * return alternative allele based on alternative allele index specified in GT field
     * alternative allele index = 1,2,...
     * @param ind
     * @return
     */
    public FlexSeq getAlt(final int ind) {
        return (ind <= 0 || ind > alts.length) ? null : alts[ind - 1];
    }

    public void setAlt(final int ind, FlexSeq alt) {
        if (ind > 0 && ind <= alts.length) {
            alts[ind - 1] = alt;
        }
    }

    public String getFilter() {
        return filter;
    }

    public boolean isPhased() {
        return isPhased;
    }

    public boolean isRef() {
        return paternal == 0 && maternal == 0;
    }

    public String getVariantId() {
        return varId;
    }

    public byte[] getReference() {
        return ref;
    }

    public String getReferenceString() {
        try {
            return refDeleted + new String(ref, "US-ASCII");
        } catch (UnsupportedEncodingException e) {
            e.printStackTrace();
            return "";
        }
    }

    public String getRef_deleted() {
        return refDeleted;
    }

    public int getCN(final int ind) {
<<<<<<< HEAD
        return (ind <= 0 || ind > alts.length) ? 0 : alts[ind - 1].getCopy_num();
=======
        if (ind <= 0 || ind > alts.length)
            return 0;
        return alts[ind - 1].getCopyNumber();
>>>>>>> 6caee307
    }

    /**
     * @return true if any of the alternate alleles has copy number greater than 1
     */
    public boolean hasCN() {
        boolean isCopyNumberPositive = false;
        for (FlexSeq alt : alts) {
            if (alt.getCopyNumber() > 1) {
                isCopyNumberPositive = true;
            }
        }

        return isCopyNumberPositive;
    }

    public String alternativeAlleleString() {
        StringBuilder sbStr = new StringBuilder();
        for (int i = 0; i < alts.length; i++) {
            //if (i > 0 && alts[i].toString().equals(alts[i - 1].toString())) {
                /*Marghoob suggested that two identical symbolic alternative alleles are
                allowed. so essentially we go back to original behavior of VarSim.
                 */
            if (i > 0) {
                sbStr.append(",");
            }
            if (alts[i].isSeq()) {
                sbStr.append(refDeleted).append(alts[i].toString()).append(extraBase);
            } else {
                sbStr.append(alts[i].toString());
            }
        }
        return sbStr.toString();
    }

    public int getNumberOfAlternativeAlleles() {
        return alts.length;
    }

    /**
     * Randomly swap the haploype
     */
    public void randomizeHaplotype() {
        if (rand == null) {
            log.error("Cannot randomize haplotype");
            log.error(toString());
            System.exit(1);
        }

        if (rand.nextDouble() > 0.5) {
            return;
        }
        byte tmp = paternal;
        paternal = maternal;
        maternal = tmp;
    }

    /**
     * Randomize the genotype
     *
     * @param gender
     */
    public void randomizeGenotype(GenderType gender) {
        if (rand == null) {
            log.error("Cannot randomize genotype");
            log.error(toString());
            System.exit(1);
        }

        Genotypes g = new Genotypes(chr, gender, alts.length, rand);
        paternal = g.geno[0];
        maternal = g.geno[1];
    }


    /*
    Tests if all of the alternate alleles with sequence are ACTGN
     */
    public boolean isAltACTGN() {
        for (FlexSeq a : alts) {
            if (a.isSeq()) {
                if (!a.toString().matches("[ACTGN]*")) {
                    return false;
                }
            }
        }
        return true;
    }

    /*
    Returns true if the variant is homozygous
     */
    public boolean isHom() {
        return (paternal == maternal);
    }

    @Override
    public boolean equals(final Object o) {
        if (this == o) return true;
        if (o == null || getClass() != o.getClass()) return false;

        Variant variant = (Variant) o;

        if (referenceAlleleLength != variant.referenceAlleleLength) return false;
        if (isPhased != variant.isPhased) return false;
        if (maternal != variant.maternal) return false;
        if (paternal != variant.paternal) return false;
        if (pos != variant.pos) return false;
        if (wholeVariantIndex != variant.wholeVariantIndex) return false;
        if (splitVariantIndex != variant.splitVariantIndex) return false;
        if (!Arrays.equals(alts, variant.alts)) return false;
        if (chr != null ? !chr.equals(variant.chr) : variant.chr != null) return false;
        if (filter != null ? !filter.equals(variant.filter) : variant.filter != null) return false;
        if (rand != null ? !rand.equals(variant.rand) : variant.rand != null) return false;
        if (!Arrays.equals(ref, variant.ref)) return false;
        if (refDeleted != null ? !refDeleted.equals(variant.refDeleted) : variant.refDeleted != null)
            return false;
        if (varId != null ? !varId.equals(variant.varId) : variant.varId != null) return false;
        if (originalType != variant.originalType) return false;

        return true;
    }

    @Override
    public int hashCode() {
        int result = rand != null ? rand.hashCode() : 0;
        result = 31 * result + splitVariantIndex;
        result = 31 * result + wholeVariantIndex;
        result = 31 * result + (originalType != null ? originalType.hashCode() : 0);
        result = 31 * result + pos;
        result = 31 * result + referenceAlleleLength;
        result = 31 * result + (ref != null ? Arrays.hashCode(ref) : 0);
        result = 31 * result + (chr != null ? chr.hashCode() : 0);
        result = 31 * result + (alts != null ? Arrays.hashCode(alts) : 0);
        result = 31 * result + (int) maternal;
        result = 31 * result + (int) paternal;
        result = 31 * result + (isPhased ? 1 : 0);
        result = 31 * result + (filter != null ? filter.hashCode() : 0);
        result = 31 * result + (varId != null ? varId.hashCode() : 0);
        result = 31 * result + (refDeleted != null ? refDeleted.hashCode() : 0);
        return result;
    }

    @Override
    public int compareTo(final Variant other) {
        final int chrCmp = chr.compareTo(other.chr);
        if (chrCmp != 0) {
            return chrCmp;
        }

        return getPos() - getRef_deleted().length() - (other.getPos() - other.getRef_deleted().length());
    }

    public String getLength() {
        StringBuilder len = new StringBuilder();

        for (int i = 0; i < alts.length; i++) {
            if (i > 0) {
                len.append(',');
            }

            VariantType t = getType(i + 1);

            if (t == VariantType.Deletion) {
                len.append(-referenceAlleleLength + alts[i].length()); // negative for deletions
            } else if (t == VariantType.Complex) {
                int alt_len = alts[i].length();
                if (referenceAlleleLength > alt_len) {
                    len.append(-referenceAlleleLength);
                } else {
                    len.append(alt_len);
                }
            } else {
                len.append(alts[i].length());
            }
        }

        return len.toString();
    }

    public void calculateExtraBase(final Sequence refSeq) {
        for (final FlexSeq alt : alts) {
            if (alt.isSeq() && alt.length() == 0 && getPos() + referenceAlleleLength < refSeq.length()) {
                //why extrabase is only 1-bp long?
                extraBase = String.valueOf((char) refSeq.byteAt(getPos() + referenceAlleleLength));
            }
        }
    }


    /**
     * @param sbStr will build a VCF record without genotype
     */
    // TODO, this should be self contained and output a VCF record
    private void buildVCFstr(final StringBuilder sbStr) {
        // chromosome name
        sbStr.append(chr.toString());
        sbStr.append("\t");
        // start position
        sbStr.append(pos - refDeleted.length());
        sbStr.append('\t');
        // variant id
        sbStr.append(varId);
        sbStr.append("\t");
        // ref allele
        sbStr.append(getReferenceString());
        sbStr.append("\t");
        // alt alleles
        sbStr.append(alternativeAlleleString());
        sbStr.append("\t");
        // variant quality
        sbStr.append(".\t");
        // pass label
        sbStr.append(filter);
        sbStr.append("\t");
        // INFO
        if (getType() == VariantOverallType.Tandem_Duplication) {
            sbStr.append("SVTYPE=DUP;");
            sbStr.append("SVLEN=");
            sbStr.append(getLength());
        } else if (getType() == VariantOverallType.Inversion) {
            sbStr.append("SVTYPE=INV;");
            sbStr.append("SVLEN=");
            sbStr.append(getLength());
        } else {
            sbStr.append("SVLEN=");
            sbStr.append(getLength());
        }
        sbStr.append("\t");

        // label (GT)
        if (hasCN()) {
            sbStr.append("CN:GT\t");
        } else {
            sbStr.append("GT\t");
        }

        if (hasCN()) {
            sbStr.append(String.valueOf(getCN(getGoodPaternal())));
            sbStr.append("|");
            sbStr.append(String.valueOf(getCN(getGoodMaternal())));
            sbStr.append(":");
        }

    }

    /**
     * @return a VCF record of the variant
     */
    public String toString() {
        StringBuilder sbStr = new StringBuilder();

        buildVCFstr(sbStr);


        sbStr.append(getGoodPaternal());
        sbStr.append("|");
        sbStr.append(getGoodMaternal());

        return sbStr.toString();
    }

    /**
     * @param paternal specified paternal allele
     * @param maternal specified maternal allele
     * @return the VCF record with prespecified genotype
     */
    public String toString(final int paternal, final int maternal) {
        StringBuilder sbStr = new StringBuilder();

        buildVCFstr(sbStr);

        // for this one we need to work out which one is added
        sbStr.append(paternal);
        sbStr.append("|");
        sbStr.append(maternal);

        return sbStr.toString();
    }

<<<<<<< HEAD
    public byte getgood_paternal() {
        return (paternal < 0) ? 1 : paternal;
    }

    public byte getgood_maternal() {
        return (maternal < 0) ? 1: maternal;
=======
    /**
     * this method returns a genotype
     * however, why does it return 1
     * when paternal genotype is < 0?
     * 0 for reference allele
     * 1 for first alternative allele
     * -1 for unavailable genotype
     *
     * here it guarantees to return
     * genotype 1 or 2
     *
     * @return
     */
    public byte getGoodPaternal() {
        if (paternal < 0) {
            return 1;
        } else {
            return paternal;
        }
    }

    public byte getGoodMaternal() {
        if (maternal < 0) {
            return 1;
        } else {
            return maternal;
        }
>>>>>>> 6caee307
    }

    public String getExtraBase() {
        return extraBase;
    }

}<|MERGE_RESOLUTION|>--- conflicted
+++ resolved
@@ -352,13 +352,7 @@
      * @return the insertion sequence as a string
      */
     public byte[] insertion(final int ind) {
-<<<<<<< HEAD
-        return (ind <= 0 || ind > alts.length) ? null : alts[ind - 1].getSeq();
-=======
-        if (ind <= 0 || ind > alts.length)
-            return null;
-        return alts[ind - 1].getSequence();
->>>>>>> 6caee307
+        return (ind <= 0 || ind > alts.length) ? null : alts[ind - 1].getSequence();
     }
 
     public ChrString getChr2(final int ind) {
@@ -399,15 +393,8 @@
      * @param ind index of allele
      * @return the length of that allele
      */
-<<<<<<< HEAD
-    public int insertion_len(final int ind) {
+    public int getInsertionLength(final int ind) {
         return (ind <= 0 || ind > alts.length) ? 0 : alts[ind - 1].length();
-=======
-    public int insertionLength(final int ind) {
-        if (ind <= 0 || ind > alts.length)
-            return 0;
-        return alts[ind - 1].length();
->>>>>>> 6caee307
     }
 
     /** if it is a simple indel, it is just the length
@@ -426,27 +413,12 @@
      * @return
      */
     public int maxLen() {
-<<<<<<< HEAD
-        return Math.max(maxLen(get_allele(0)), maxLen(get_allele(1)));
-=======
-        int len = 0;
-        for (int i = 0; i < 2; i++) {
-            len = Math.max(maxLen(getAllele(i)), len);
-        }
-        return len;
->>>>>>> 6caee307
+        return Math.max(maxLen(getAllele(0)), maxLen(getAllele(1)));
     }
 
     // this is the minimum length of the variants
     public int minLen() {
-<<<<<<< HEAD
-        return Math.min(maxLen(get_allele(0)), maxLen(get_allele(1)));
-=======
-        int len = maxLen(getAllele(0));
-        len = Math.min(maxLen(getAllele(1)), len);
-
-        return len;
->>>>>>> 6caee307
+        return Math.min(maxLen(getAllele(0)), maxLen(getAllele(1)));
     }
 
     /*
@@ -581,7 +553,7 @@
                 break;
         }
 
-        int insertionLength = insertionLength(ind);
+        int insertionLength = getInsertionLength(ind);
         int deletionLength = referenceAlleleLength;
         if (insertionLength == 0 && deletionLength == 0) {
             return VariantType.Reference;
@@ -604,11 +576,7 @@
      * @return overall type of the variant considering all alleles
      */
     public VariantOverallType getType() {
-<<<<<<< HEAD
-        final Set<VariantType> variantTypes = EnumSet.of(getType(get_allele(0)), getType(get_allele(1)));
-=======
-        int[] allele = {getAllele(0), getAllele(1)};
->>>>>>> 6caee307
+        final Set<VariantType> variantTypes = EnumSet.of(getType(getAllele(0)), getType(getAllele(1)));
 
         if (variantTypes.size() == 1 && variantTypes.contains(VariantType.Reference)) {
             return VariantOverallType.Reference;
@@ -630,18 +598,13 @@
             if (variantTypes.contains(VariantType.Deletion)) {
                 return VariantOverallType.Deletion;
             }
-<<<<<<< HEAD
             if (variantTypes.contains(VariantType.Insertion)) {
                 return VariantOverallType.Insertion;
             }
             if (variantTypes.contains(VariantType.Translocation)) {
                 return VariantOverallType.Translocation;
-=======
-        }
-        if (isTranslocation) {
-            return VariantOverallType.Translocation;
-        }
-
+            }
+        }
 
         /* Treat these as complex for now
         // check INDEL
@@ -662,9 +625,8 @@
             if (allele[a] > 0 && getType(getAllele(a)) != Type.MNP) {
                 is_mnp = false;
                 break;
->>>>>>> 6caee307
-            }
-        }
+            }
+        }*/
 
         // otherwise it is complex since multiple kinds of variants occur at the same location
         return VariantOverallType.Complex;
@@ -720,13 +682,7 @@
     }
 
     public int getCN(final int ind) {
-<<<<<<< HEAD
-        return (ind <= 0 || ind > alts.length) ? 0 : alts[ind - 1].getCopy_num();
-=======
-        if (ind <= 0 || ind > alts.length)
-            return 0;
-        return alts[ind - 1].getCopyNumber();
->>>>>>> 6caee307
+        return (ind <= 0 || ind > alts.length) ? 0 : alts[ind - 1].getCopyNumber();
     }
 
     /**
@@ -1007,14 +963,6 @@
         return sbStr.toString();
     }
 
-<<<<<<< HEAD
-    public byte getgood_paternal() {
-        return (paternal < 0) ? 1 : paternal;
-    }
-
-    public byte getgood_maternal() {
-        return (maternal < 0) ? 1: maternal;
-=======
     /**
      * this method returns a genotype
      * however, why does it return 1
@@ -1029,20 +977,12 @@
      * @return
      */
     public byte getGoodPaternal() {
-        if (paternal < 0) {
-            return 1;
-        } else {
-            return paternal;
-        }
+        return (paternal < 0) ? 1 : paternal;
+
     }
 
     public byte getGoodMaternal() {
-        if (maternal < 0) {
-            return 1;
-        } else {
-            return maternal;
-        }
->>>>>>> 6caee307
+        return (maternal < 0) ? 1: maternal;
     }
 
     public String getExtraBase() {
