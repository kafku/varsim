package com.bina.varsim.types.variant;

//--- Java imports ---

import com.bina.intervalTree.SimpleInterval1D;
import com.bina.varsim.types.*;
import com.bina.varsim.util.SimpleReference;
import org.apache.log4j.Logger;

import java.io.UnsupportedEncodingException;
import java.util.Arrays;
import java.util.Random;

public class Variant implements Comparable<Variant>{
    private final static Logger log = Logger.getLogger(Variant.class.getName());
    public int idx = 0; // this is hopefully a unique index, for the split variants
    public int full_idx = 0; // this is hopefully a unique index, for the whole variants
    // this is the type before the variant was split into canonical ones
    public VariantOverallType original_type = null;
    // use a seed for reproducibility, should be an option or global
    private Random rand = null;
    private int pos = -1, referenceAlleleLength = -1;
    private byte[] ref;
    private ChrString chr;
    private FlexSeq[] alts;
    private byte maternal = 0, paternal = 0; // -1 for not avaliable
    private boolean isPhased = false; // Phasing
    private String filter;
    private String varId;
    // this is when the reference base is deleted
    // if it is the same as the first alt base
    //so refDeleted.length() <= 1 is always true?
    private String refDeleted;
    private String extraBase = "";
    private ChrString[] chr2;
    private int[] pos2;
    private int[] end2;

    public Variant(Random rand) {
        // TODO define some methods to determine if a Variant is uninitialised
        this.rand = rand;
    }

    public Variant(ChrString chr, int pos, int referenceAlleleLength, byte[] ref,
                   FlexSeq[] alts, byte[] phase, boolean isPhased, String var_id, String filter,
                   String ref_deleted) {
        this(chr, pos, referenceAlleleLength, ref, alts, phase, isPhased, var_id, filter, ref_deleted, null, null, null, null);
    }

    public Variant(ChrString chr, int pos, int referenceAlleleLength, byte[] ref,
                   FlexSeq[] alts, byte[] phase, boolean isPhased, String var_id, String filter,
                   String ref_deleted, Random rand) {
        this(chr, pos, referenceAlleleLength, ref, alts, phase, isPhased, var_id, filter, ref_deleted, rand, null, null, null);
    }
    public Variant(ChrString chr, int pos, int referenceAlleleLength, byte[] ref,
                   FlexSeq[] alts, byte[] phase, boolean isPhased, String var_id, String filter,
                   String ref_deleted, Random rand, ChrString[] chr2, int[] pos2, int[] end2) {
        this(rand);

        this.filter = filter;
        varId = var_id;

        this.chr = chr;
        this.pos = pos;
        this.referenceAlleleLength = referenceAlleleLength;

        // TODO we should put the reference matching code here
        this.ref = ref.clone();
        refDeleted = ref_deleted;
        this.alts = new FlexSeq[alts.length];
        for (int i = 0; i < alts.length; i++) {
            if (alts[i] != null) {
                this.alts[i] = new FlexSeq(alts[i]);
            } else {
                this.alts[i] = null;
            }
        }

<<<<<<< HEAD
        _paternal = phase[0];
        _maternal = phase[1];
        _isPhased = isPhased;

        this.chr2 = chr2;
        this.pos2 = pos2;
        this.end2 = end2;
=======
        paternal = phase[0];
        maternal = phase[1];
        this.isPhased = isPhased;
>>>>>>> ac0311d5
    }

    public Variant(final Variant var) {
        filter = var.filter;
        varId = var.varId;
        chr = var.chr;
        pos = var.pos;
        referenceAlleleLength = var.referenceAlleleLength;
        ref = var.ref.clone();
        refDeleted = var.refDeleted;
        alts = new FlexSeq[var.alts.length];
        for (int i = 0; i < var.alts.length; i++) {
            if (var.alts[i] != null) {
                alts[i] = new FlexSeq(var.alts[i]);
            } else {
                alts[i] = null;
            }
        }

<<<<<<< HEAD
        _paternal = var._paternal;
        _maternal = var._maternal;
        _isPhased = var._isPhased;
        _rand = var._rand;

        this.chr2 = var.chr2;
        this.pos2 = var.pos2;
        this.end2 = var.end2;
=======
        paternal = var.paternal;
        maternal = var.maternal;
        isPhased = var.isPhased;
        rand = var.rand;
>>>>>>> ac0311d5
    }

    /**
     * @return Chromosome variant is on
     */
    public ChrString getChr() {
        if (chr == null) {
            throw new UnsupportedOperationException("ERROR: no legitimate chromosome name available!");
        }
        return chr;
    }

    /**
     * @return Start position of variant
     */
    public int getPos() {
        return pos;
    }

    // return false if fails
    // if return false, nothing is changed

    /**
     * Tries to move the variant to a new novel position. It checks if the new position is valid
     *
     * @param pos new novel position
     * @param ref reference sequence
     * @return return true if it was changed
     */
    public boolean setNovelPosition(int pos, SimpleReference ref) {

        // replace ref
        int len = this.ref.length;

        if (len > 0) {
            byte[] temp_ref = ref.byteRange(chr, pos, pos + len);

            for (byte b : temp_ref) {
                if (b == 'N') {
                    // don't allow N's
                    log.warn("N found at " + pos + " to " + (pos + len));
                    return false;
                }
            }

            for (FlexSeq f : alts) {
                if (f.getSeq() != null) {
                    // make sure there is no prefix the same
                    for (int i = 0; i < temp_ref.length; i++) {
                        if (i < f.getSeq().length) {
                            if (temp_ref[i] == f.getSeq()[i]) {
                                log.warn("Same ref at alt at " + pos + " to " + (pos + len));
                                return false;
                            } else {
                                break;
                            }
                        }
                    }

                }
            }

            this.ref = temp_ref;
        }

        // replace ref_deleted
        len = refDeleted.length();
        if (len > 0) {
            try {
                byte[] deleted_temp = ref.byteRange(chr, pos - len, pos);
                refDeleted = new String(deleted_temp, "US-ASCII");
            } catch (UnsupportedEncodingException e) {
                e.printStackTrace();
            }
        }

        // do the replacing
        this.pos = pos;

        return true;
    }

    /**
     * @param id variant id. usually the dbSNP id
     */
    public void setVarID(String id) {
        varId = id;
    }

    /**
     * return the length of the getReferenceAlleleLength.
     * This is currently simply the length of the reference sequence that will
     * be replaced
     *
     * @return the length of the getReferenceAlleleLength
     */
    public int getReferenceAlleleLength() {
        return referenceAlleleLength;
    }

    /**
     * @return maternal allele index, 0 if reference
     */
    public int maternal() {
        return maternal;
    }

    /**
     * @return paternal allele index, 0 if reference
     */
    public int paternal() {
        return paternal;
    }

    /**
     * @param ind index of allele
     * @return the insertion sequence as a string
     */
    public byte[] insertion(int ind) {
        if (ind <= 0 || ind > alts.length)
            return null;
        return alts[ind - 1].getSeq();
    }

    public ChrString getChr2(int ind) {
        if (ind <= 0 || ind > _alts.length)
            return new ChrString("");
        return this.chr2[ind - 1];
    }

    public int getPos2(int ind) {
        if (ind <= 0 || ind > _alts.length)
            return -1;
        return this.pos2[ind - 1];
    }

    public int getEnd2(int ind) {
        if (ind <= 0 || ind > _alts.length)
            return -1;
        return this.end2[ind - 1];
    }

    /**
     * The length of an alternate allele, this is usually an insertion sequence
     * But in the case of SVs, not necessarily
     *
     * @param ind index of allele
     * @return the length of that allele
     */
    public int insertion_len(int ind) {
        if (ind <= 0 || ind > alts.length)
            return 0;
        return alts[ind - 1].length();
    }

    // if it is a simple indel, it is just the length
    // if it is a complex variant, this is the maximum length of the insertion
    // and getReferenceAlleleLength
    public int maxLen(int ind) {
        if (ind <= 0 || ind > alts.length)
            return 0;
        return Math.max(referenceAlleleLength, alts[ind - 1].length());
    }

    public int maxLen() {
        int len = 0;
        for (int i = 0; i < 2; i++) {
            len = Math.max(maxLen(get_allele(i)), len);
        }
        return len;
    }

    // this is the minimum length of the variants
    public int minLen() {
        int len = maxLen(get_allele(0));
        len = Math.min(maxLen(get_allele(1)), len);

        return len;
    }

    /*
    gets the interval enclosing the variant on the reference genome
    */
    public SimpleInterval1D get_interval(int ind) {
        if (ind == 0 || referenceAlleleLength == 0) {
            return new SimpleInterval1D(pos, pos);
        }

        return new SimpleInterval1D(pos, pos + referenceAlleleLength - 1);
    }

    /*
    gets the interval for the variant, accounting for variant size
    */
    public SimpleInterval1D get_var_interval(int ind) {
        try {
            if (ind == 0) {
                return new SimpleInterval1D(pos, pos);
            }

            // TODO hmm unsafe
            if (maxLen(ind) == Integer.MAX_VALUE) {
                return new SimpleInterval1D(pos, pos);
            } else {
                return new SimpleInterval1D(pos, pos + maxLen(ind) - 1);
            }
        } catch (RuntimeException e) {
            log.error("Bad variant interval: " + toString());
            log.error("pos: " + pos);
            log.error("ind: " + ind);
            log.error("maxLen(ind): " + maxLen(ind));
            e.printStackTrace();
            return null;
        }
    }

    // union of intervals from the genotypes
    public SimpleInterval1D get_geno_interval() {
        return get_interval(getgood_paternal()).union(get_interval(getgood_maternal()));
    }

    public SimpleInterval1D get_geno_var_interval() {
        return get_var_interval(getgood_paternal()).union(get_var_interval(getgood_maternal()));
    }

    public Genotypes getGeno() {
        return new Genotypes(getgood_paternal(), getgood_maternal());
    }

    /*
    * 0 = paternal
    * 1 = maternal
    * otherwise returns -1
     */
    public int get_allele(int parent) {
        if (parent == 0) {
            return getgood_paternal();
        } else if (parent == 1) {
            return getgood_maternal();
        }
        return -1;
    }

    public void set_allele(int parent, byte allele) {
        if (parent == 0) {
            paternal = allele;
        } else if (parent == 1) {
            maternal = allele;
        }
    }

    // TODO this is wrong, but it only effects the count of variant bases
    public int variantBases() {
        int ret = referenceAlleleLength;
        for (FlexSeq _alt : alts) {
            if (referenceAlleleLength != _alt.length()) {
                ret += _alt.length();
            }
        }
        return ret;
    }

    /**
     * @param ind index of allele (starts at 1, 0 is reference)
     * @return type of allele at index ind
     */
    public VariantType getType(int ind) {
        if (ind == 0) {
            return VariantType.Reference;
        }

        /*when variant type is explicitly specified in VCF,
        alt allele will be set to the correct type,
        we can be assured that correct variant type is
        returned.
         */
        FlexSeq.Type type = alts[ind - 1].getType();
        switch (type) {
            case DUP:
                return VariantType.Tandem_Duplication;
            case INS:
                return VariantType.Insertion;
            case INV:
                return VariantType.Inversion;
            case TRANSLOCATION:
                return VariantType.Translocation;
            default:
                break;
        }

        int inslen = insertion_len(ind);
        int dellen = referenceAlleleLength;
        if (inslen == 0 && dellen == 0) {
            return VariantType.Reference;
        } else if (inslen == 1 && dellen == 1) {
            return VariantType.SNP;
        } else if (inslen == 0 && dellen > 0) {
            return VariantType.Deletion;
        } else if (dellen - inslen > 0 && new String(ref).endsWith(alts[ind - 1].toString())) {
            return VariantType.Deletion;
        } else if (inslen > 0 && dellen == 0) {
            return VariantType.Insertion;
        } else if (inslen == dellen) {
            return VariantType.MNP;
        }
        return VariantType.Complex;
    }

    /**
     * @return overall type of the variant considering both alleles
     */
    public VariantOverallType getType() {
        int[] allele = {get_allele(0), get_allele(1)};

        // check Reference
        boolean is_ref = true;
        for (int a = 0; a < 2; a++) {
            if (getType(allele[a]) != VariantType.Reference) {
                is_ref = false;
                break;
            }
        }
        if (is_ref) {
            return VariantOverallType.Reference;
        }

        // check SNP
        boolean is_snp = true;
        for (int a = 0; a < 2; a++) {
            if (allele[a] > 0 && getType(allele[a]) != VariantType.SNP) {
                is_snp = false;
                break;
            }
        }
        if (is_snp) {
            return VariantOverallType.SNP;
        }

        // check INV
        boolean is_inv = true;
        for (int a = 0; a < 2; a++) {
            if (allele[a] > 0 && getType(allele[a]) != VariantType.Inversion) {
                is_inv = false;
                break;
            }
        }
        if (is_inv) {
            return VariantOverallType.Inversion;
        }

        // check DUP
        boolean is_dup = true;
        for (int a = 0; a < 2; a++) {
            if (allele[a] > 0 && getType(allele[a]) != VariantType.Tandem_Duplication) {
                is_dup = false;
                break;
            }
        }
        if (is_dup) {
            return VariantOverallType.Tandem_Duplication;
        }

        // check Deletion
        boolean is_del = true;
        for (int a = 0; a < 2; a++) {
            if (allele[a] > 0 && getType(allele[a]) != VariantType.Deletion) {
                is_del = false;
                break;
            }
        }
        if (is_del) {
            return VariantOverallType.Deletion;
        }

        // check DUP
        boolean is_ins = true;
        for (int a = 0; a < 2; a++) {
            if (allele[a] > 0 && getType(allele[a]) != VariantType.Insertion) {
                is_ins = false;
                break;
            }
        }
        if (is_ins) {
            return VariantOverallType.Insertion;
        }

        /* Treat these as complex for now
        // check INDEL
        boolean is_indel = true;
        for (int a = 0; a < 2; a++) {
            if (allele[a] > 0 && !(getType(get_allele(a)) == Type.Deletion || getType(get_allele(a)) == Type.Insertion)) {
                is_indel = false;
                break;
            }
        }
        if (is_indel) {
            return VariantOverallType.INDEL;
        }

        // check MNP
        boolean is_mnp = true;
        for (int a = 0; a < 2; a++) {
            if (allele[a] > 0 && getType(get_allele(a)) != Type.MNP) {
                is_mnp = false;
                break;
            }
        }
        if (is_mnp) {
            return VariantOverallType.MNP;
        }
        */

        // otherwise it is complex
        return VariantOverallType.Complex;
    }

    /**
     * return alternative allele based on alternative allele index specified in GT field
     * alternative allele index = 1,2,...
     * @param ind
     * @return
     */
    public FlexSeq getAlt(int ind) {
        if (ind <= 0 || ind > alts.length)
            return null;
        return alts[ind - 1];
    }

    public void setAlt(int ind, FlexSeq alt) {
        if (ind <= 0 || ind > alts.length) {
            return;
        }
        alts[ind - 1] = alt;
    }

    public String getFilter() {
        return filter;
    }

    public boolean isPhased() {
        return isPhased;
    }

    public boolean isRef() {
        return paternal == 0 && maternal == 0;
    }

    public String getVar_id() {
        return varId;
    }

    public byte[] getRef() {
        return ref;
    }

    public String getOrig_Ref() {
        try {
            return refDeleted + new String(ref, "US-ASCII");
        } catch (UnsupportedEncodingException e) {
            e.printStackTrace();
            return "";
        }
    }

    public String getRef_deleted() {
        return refDeleted;
    }

    public int getCN(int ind) {
        if (ind <= 0 || ind > alts.length)
            return 0;
        return alts[ind - 1].getCopy_num();
    }

    /**
     * @return true if any of the alternate alleles has copy number greater than 1
     */
    public boolean hasCN() {
        boolean CN_positive = false;
        for (FlexSeq _alt : alts) {
            if (_alt.getCopy_num() > 1) {
                CN_positive = true;
            }
        }

        return CN_positive;
    }

    public StringBuilder alt_string() {
        StringBuilder sbStr = new StringBuilder();
        for (int i = 0; i < alts.length; i++) {
            //if (i > 0 && alts[i].toString().equals(alts[i - 1].toString())) {
                /*Marghoob suggested that two identical symbolic alternative alleles are
                allowed. so essentially we go back to original behavior of VarSim.
                 */
            if (i > 0) {
                sbStr.append(",");
            }
            if (alts[i].isSeq()) {
                sbStr.append(refDeleted).append(alts[i].toString()).append(extraBase);
            } else {
                sbStr.append(alts[i].toString());
            }
        }
        return sbStr;
    }

    public int get_num_alt() {
        return alts.length;
    }

    /**
     * Randomly swap the haploype
     */
    public void randomizeHaplotype() {
        if (rand == null) {
            log.error("Cannot randomize haplotype");
            log.error(toString());
            System.exit(1);
        }

        if (rand.nextDouble() > 0.5) {
            return;
        }
        byte tmp = paternal;
        paternal = maternal;
        maternal = tmp;
    }

    /**
     * Randomize the genotype
     *
     * @param gender
     */
    public void randomizeGenotype(GenderType gender) {
        if (rand == null) {
            log.error("Cannot randomize genotype");
            log.error(toString());
            System.exit(1);
        }

        Genotypes g = new Genotypes(chr, gender, alts.length, rand);
        paternal = g.geno[0];
        maternal = g.geno[1];
    }


    /*
    Tests if all of the alternate alleles with sequence are ACTGN
     */
    public boolean isAltACTGN() {
        for (FlexSeq a : alts) {
            if (a.isSeq()) {
                if (!a.toString().matches("[ACTGN]*")) {
                    return false;
                }
            }
        }
        return true;
    }

    /*
    Returns true if the variant is homozygous
     */
    public boolean isHom() {
        return (paternal == maternal);
    }

    @Override
    public boolean equals(Object o) {
        if (this == o) return true;
        if (o == null || getClass() != o.getClass()) return false;

        Variant variant = (Variant) o;

        if (referenceAlleleLength != variant.referenceAlleleLength) return false;
        if (isPhased != variant.isPhased) return false;
        if (maternal != variant.maternal) return false;
        if (paternal != variant.paternal) return false;
        if (pos != variant.pos) return false;
        if (full_idx != variant.full_idx) return false;
        if (idx != variant.idx) return false;
        if (!Arrays.equals(alts, variant.alts)) return false;
        if (chr != null ? !chr.equals(variant.chr) : variant.chr != null) return false;
        if (filter != null ? !filter.equals(variant.filter) : variant.filter != null) return false;
        if (rand != null ? !rand.equals(variant.rand) : variant.rand != null) return false;
        if (!Arrays.equals(ref, variant.ref)) return false;
        if (refDeleted != null ? !refDeleted.equals(variant.refDeleted) : variant.refDeleted != null)
            return false;
        if (varId != null ? !varId.equals(variant.varId) : variant.varId != null) return false;
        if (original_type != variant.original_type) return false;

        return true;
    }

    @Override
    public int hashCode() {
        int result = rand != null ? rand.hashCode() : 0;
        result = 31 * result + idx;
        result = 31 * result + full_idx;
        result = 31 * result + (original_type != null ? original_type.hashCode() : 0);
        result = 31 * result + pos;
        result = 31 * result + referenceAlleleLength;
        result = 31 * result + (ref != null ? Arrays.hashCode(ref) : 0);
        result = 31 * result + (chr != null ? chr.hashCode() : 0);
        result = 31 * result + (alts != null ? Arrays.hashCode(alts) : 0);
        result = 31 * result + (int) maternal;
        result = 31 * result + (int) paternal;
        result = 31 * result + (isPhased ? 1 : 0);
        result = 31 * result + (filter != null ? filter.hashCode() : 0);
        result = 31 * result + (varId != null ? varId.hashCode() : 0);
        result = 31 * result + (refDeleted != null ? refDeleted.hashCode() : 0);
        return result;
    }

    @Override
    public int compareTo(Variant other) {
        final int chrCmp = chr.compareTo(other.chr);
        if (chrCmp != 0) {
            return chrCmp;
        }

        return getPos() - getRef_deleted().length() - (other.getPos() - other.getRef_deleted().length());
    }

    public String getLength() {
        StringBuilder len = new StringBuilder();

        for (int i = 0; i < alts.length; i++) {
            if (i > 0) {
                len.append(',');
            }

            VariantType t = getType(i + 1);

            if (t == VariantType.Deletion) {
                len.append(-referenceAlleleLength + alts[i].length()); // negative for deletions
            } else if (t == VariantType.Complex) {
                int alt_len = alts[i].length();
                if (referenceAlleleLength > alt_len) {
                    len.append(-referenceAlleleLength);
                } else {
                    len.append(alt_len);
                }
            } else {
                len.append(alts[i].length());
            }
        }

        return len.toString();
    }

    public void calculateExtraBase(final Sequence refSeq) {
        for (final FlexSeq alt : alts) {
            if (alt.isSeq() && alt.length() == 0 && getPos() + referenceAlleleLength < refSeq.length()) {
                //why extrabase is only 1-bp long?
                extraBase = String.valueOf((char) refSeq.byteAt(getPos() + referenceAlleleLength));
            }
        }
    }


    /**
     * @param sbStr will build a VCF record without genotype
     */
    // TODO, this should be self contained and output a VCF record
    private void buildVCFstr(StringBuilder sbStr) {
        // chromosome name
        sbStr.append(chr.toString());
        sbStr.append("\t");
        // start position
        sbStr.append(pos - refDeleted.length());
        sbStr.append('\t');
        // variant id
        sbStr.append(varId);
        sbStr.append("\t");
        // ref allele
        sbStr.append(getOrig_Ref());
        sbStr.append("\t");
        // alt alleles
        sbStr.append(alt_string().toString());
        sbStr.append("\t");
        // variant quality
        sbStr.append(".\t");
        // pass label
        sbStr.append(filter);
        sbStr.append("\t");
        // INFO
        if (getType() == VariantOverallType.Tandem_Duplication) {
            sbStr.append("SVTYPE=DUP;");
            sbStr.append("SVLEN=");
            sbStr.append(getLength());
        } else if (getType() == VariantOverallType.Inversion) {
            sbStr.append("SVTYPE=INV;");
            sbStr.append("SVLEN=");
            sbStr.append(getLength());
        } else {
            sbStr.append("SVLEN=");
            sbStr.append(getLength());
        }
        sbStr.append("\t");

        // label (GT)
        if (hasCN()) {
            sbStr.append("CN:GT\t");
        } else {
            sbStr.append("GT\t");
        }

        if (hasCN()) {
            sbStr.append(String.valueOf(getCN(getgood_paternal())));
            sbStr.append("|");
            sbStr.append(String.valueOf(getCN(getgood_maternal())));
            sbStr.append(":");
        }

    }

    /**
     * @return a VCF record of the variant
     */
    public String toString() {
        StringBuilder sbStr = new StringBuilder();

        buildVCFstr(sbStr);


        sbStr.append(getgood_paternal());
        sbStr.append("|");
        sbStr.append(getgood_maternal());

        return sbStr.toString();
    }

    /**
     * @param paternal specified paternal allele
     * @param maternal specified maternal allele
     * @return the VCF record with prespecified genotype
     */
    public String toString(int paternal, int maternal) {
        StringBuilder sbStr = new StringBuilder();

        buildVCFstr(sbStr);

        // for this one we need to work out which one is added
        sbStr.append(paternal);
        sbStr.append("|");
        sbStr.append(maternal);

        return sbStr.toString();
    }

    public byte getgood_paternal() {
        if (paternal < 0) {
            return 1;
        } else {
            return paternal;
        }
    }

    public byte getgood_maternal() {
        if (maternal < 0) {
            return 1;
        } else {
            return maternal;
        }
    }

    public String getExtraBase() {
        return extraBase;
    }

}<|MERGE_RESOLUTION|>--- conflicted
+++ resolved
@@ -76,19 +76,12 @@
             }
         }
 
-<<<<<<< HEAD
-        _paternal = phase[0];
-        _maternal = phase[1];
-        _isPhased = isPhased;
-
         this.chr2 = chr2;
         this.pos2 = pos2;
         this.end2 = end2;
-=======
         paternal = phase[0];
         maternal = phase[1];
         this.isPhased = isPhased;
->>>>>>> ac0311d5
     }
 
     public Variant(final Variant var) {
@@ -108,21 +101,13 @@
             }
         }
 
-<<<<<<< HEAD
-        _paternal = var._paternal;
-        _maternal = var._maternal;
-        _isPhased = var._isPhased;
-        _rand = var._rand;
-
         this.chr2 = var.chr2;
         this.pos2 = var.pos2;
         this.end2 = var.end2;
-=======
         paternal = var.paternal;
         maternal = var.maternal;
         isPhased = var.isPhased;
         rand = var.rand;
->>>>>>> ac0311d5
     }
 
     /**
@@ -248,19 +233,19 @@
     }
 
     public ChrString getChr2(int ind) {
-        if (ind <= 0 || ind > _alts.length)
+        if (ind <= 0 || ind > alts.length)
             return new ChrString("");
         return this.chr2[ind - 1];
     }
 
     public int getPos2(int ind) {
-        if (ind <= 0 || ind > _alts.length)
+        if (ind <= 0 || ind > alts.length)
             return -1;
         return this.pos2[ind - 1];
     }
 
     public int getEnd2(int ind) {
-        if (ind <= 0 || ind > _alts.length)
+        if (ind <= 0 || ind > alts.length)
             return -1;
         return this.end2[ind - 1];
     }
