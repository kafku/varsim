--- conflicted
+++ resolved
@@ -166,16 +166,8 @@
                 break;
             case Tandem_Duplication:
                 REF = "";
-<<<<<<< HEAD
-                if (observedgains < 2) {
-                    observedgains = 2;
-                }
                 alts[0] = new Alt(new FlexSeq(FlexSeq.Type.DUP, end_loc - start_loc + 1,observedgains));
-=======
                 observedgains = Math.max(2, observedgains);
-                alts[0] = new FlexSeq(FlexSeq.Type.DUP, end_loc - start_loc + 1,
-                        observedgains);
->>>>>>> 111d870c
                 break;
             case Inversion:
                 REF = "";
@@ -205,18 +197,12 @@
         }
 
         byte[] phase = {1, 1};
-<<<<<<< HEAD
         /*return new Variant(chr, start_loc, refs.length, refs,
                 alts, phase, false, var_id, "PASS", String.valueOf((char) _reference
                 .byteAt(chr, start_loc - 1)), _rand);*/
         return new Variant.Builder().chr(chr).pos(start_loc).referenceAlleleLength(refs.length).
                 ref(refs).alts(alts).phase(phase).isPhased(false).varId(var_id).filter("PASS").
-                refDeleted(String.valueOf((char) _reference.byteAt(chr, start_loc - 1))).randomNumberGenerator(_rand).build();
-=======
-        return new Variant(chr, start_loc, refs.length, refs,
-                alts, phase, false, var_id, "PASS", String.valueOf((char) reference
-                .byteAt(chr, start_loc - 1)), rand);
->>>>>>> 111d870c
+                refDeleted(String.valueOf((char) reference.byteAt(chr, start_loc - 1))).randomNumberGenerator(rand).build();
     }
 
 }