--- conflicted
+++ resolved
@@ -758,15 +758,11 @@
                             sbStr.append(";");
                             sbStr.append("ISINV");
                         }
-<<<<<<< HEAD
-                    } else if (currVar.getType() == VariantOverallType.Translocation_Deletion) {
-=======
                         if (currVar.getTraid() != null) {
                             sbStr.append(";TRAID=");
                             sbStr.append(currVar.getTraid());
                         }
                     } else if (currVar.getType() == VariantOverallType.TransDel) {
->>>>>>> ed67d46b
                         sbStr.append("SVTYPE=DEL;");
                         if (currVar.getTraid() != null) {
                             sbStr.append("TRAID=");
