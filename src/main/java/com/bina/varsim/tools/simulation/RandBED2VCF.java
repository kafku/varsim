--- conflicted
+++ resolved
@@ -162,16 +162,11 @@
         assert ref_seq != null;
         /*return new Variant(chr, pos, ref_seq.length, ref_seq, alts,
                 geno.geno, false, var_idx_str, "PASS", String.valueOf(ref
-<<<<<<< HEAD
-                .charAt(chr, pos - 1)), rand);
-
-=======
                 .charAt(chr, pos - 1)), _rand);*/
         return new Variant.Builder().chr(chr).pos(pos).referenceAlleleLength(ref_seq.length).
                 ref(ref_seq).alts(alts).phase(geno.geno).isPhased(false).varId(var_idx_str).
                 filter("PASS").refDeleted(String.valueOf(ref.charAt(chr, pos - 1))).randomNumberGenerator(_rand).
                 build();
->>>>>>> b6ab20b1
     }
 
     private void process_bed(BufferedWriter out, BufferedReader bed_reader, VariantType type)
